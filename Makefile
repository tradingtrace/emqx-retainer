--- conflicted
+++ resolved
@@ -1,27 +1,13 @@
-<<<<<<< HEAD
-PROJECT = emq_retainer
-PROJECT_DESCRIPTION = EMQ Retainer
-PROJECT_VERSION = 2.3.11
-=======
 PROJECT = emqx_retainer
 PROJECT_DESCRIPTION = EMQ X Retainer
 PROJECT_VERSION = 3.0
->>>>>>> d6a596c2
 
 BUILD_DEPS = emqx cuttlefish
-dep_emqx = git-emqx https://github.com/emqx/emqx emqx30
+dep_emqx = git-emqx https://github.com/emqx/emqx master
 dep_cuttlefish = git-emqx https://github.com/emqx/cuttlefish v2.2.0
 
-<<<<<<< HEAD
-dep_clique  = git https://github.com/emqtt/clique v0.3.10
-
-BUILD_DEPS = emqttd cuttlefish
-dep_emqttd     = git https://github.com/emqtt/emqttd master
-dep_cuttlefish = git https://github.com/emqtt/cuttlefish v2.0.11
-=======
 TEST_DEPS = emqx_management
-dep_emqx_management = git-emqx https://github.com/emqx/emqx-management emqx30
->>>>>>> d6a596c2
+dep_emqx_management = git-emqx https://github.com/emqx/emqx-management master
 
 NO_AUTOPATCH = cuttlefish
 
