<<<<<<< HEAD
PROJECT = emqx_retainer
PROJECT_DESCRIPTION = EMQ X Retainer
PROJECT_VERSION = 2.3.1
=======
PROJECT = emq_retainer
PROJECT_DESCRIPTION = EMQ Retainer
PROJECT_VERSION = 2.3.2
>>>>>>> f6804d1c

DEPS = clique
dep_clique  = git https://github.com/emqtt/clique

BUILD_DEPS = emqx cuttlefish

dep_emqx = git git@github.com:emqx/emqx-enterprise
dep_cuttlefish = git https://github.com/emqtt/cuttlefish

NO_AUTOPATCH = cuttlefish

ERLC_OPTS += +debug_info
ERLC_OPTS += +'{parse_transform, lager_transform}'

TEST_ERLC_OPTS += +debug_info
TEST_ERLC_OPTS += +'{parse_transform, lager_transform}'

COVER = true

include erlang.mk

app.config::
	./deps/cuttlefish/cuttlefish -l info -e etc/ -c etc/emqx_retainer.conf -i priv/emqx_retainer.schema -d data
<|MERGE_RESOLUTION|>--- conflicted
+++ resolved
@@ -1,12 +1,6 @@
-<<<<<<< HEAD
 PROJECT = emqx_retainer
 PROJECT_DESCRIPTION = EMQ X Retainer
-PROJECT_VERSION = 2.3.1
-=======
-PROJECT = emq_retainer
-PROJECT_DESCRIPTION = EMQ Retainer
 PROJECT_VERSION = 2.3.2
->>>>>>> f6804d1c
 
 DEPS = clique
 dep_clique  = git https://github.com/emqtt/clique
