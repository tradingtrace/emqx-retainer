--- conflicted
+++ resolved
@@ -7,13 +7,8 @@
 dep_clique  = git https://github.com/emqtt/clique v0.3.10
 
 BUILD_DEPS = emqttd cuttlefish
-<<<<<<< HEAD
 dep_emqttd     = git https://github.com/emqtt/emqttd emq24
-dep_cuttlefish = git https://github.com/emqtt/cuttlefish
-=======
-dep_emqttd     = git https://github.com/emqtt/emqttd develop
 dep_cuttlefish = git https://github.com/emqtt/cuttlefish v2.0.11
->>>>>>> 98a7715b
 
 NO_AUTOPATCH = cuttlefish
 
