--- conflicted
+++ resolved
@@ -1,18 +1,12 @@
-<<<<<<< HEAD
 PROJECT = emqx_retainer
 PROJECT_DESCRIPTION = EMQ X Retainer
-PROJECT_VERSION = 2.4.1
-=======
-PROJECT = emq_retainer
-PROJECT_DESCRIPTION = EMQ Retainer
-PROJECT_VERSION = 2.3.5
->>>>>>> 5c17040b
+PROJECT_VERSION = 3.0
 
 DEPS = clique
 dep_clique  = git https://github.com/emqtt/clique
 
 BUILD_DEPS = emqx cuttlefish
-dep_emqx = git git@github.com:emqx/emqx-enterprise
+dep_emqx = git https://github.com/emqtt/emqttd emqx30
 dep_cuttlefish = git https://github.com/emqtt/cuttlefish
 
 NO_AUTOPATCH = cuttlefish
@@ -28,8 +22,4 @@
 include erlang.mk
 
 app.config::
-<<<<<<< HEAD
 	./deps/cuttlefish/cuttlefish -l info -e etc/ -c etc/emqx_retainer.conf -i priv/emqx_retainer.schema -d data
-=======
-	./deps/cuttlefish/cuttlefish -l info -e etc/ -c etc/emq_retainer.conf -i priv/emq_retainer.schema -d data
->>>>>>> 5c17040b
