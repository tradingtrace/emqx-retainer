--- conflicted
+++ resolved
@@ -1,12 +1,6 @@
-<<<<<<< HEAD
 PROJECT = emqx_retainer
 PROJECT_DESCRIPTION = EMQ X Retainer
 PROJECT_VERSION = 3.0
-=======
-PROJECT = emq_retainer
-PROJECT_DESCRIPTION = EMQ Retainer
-PROJECT_VERSION = 2.3.5
->>>>>>> dc38a71e
 
 BUILD_DEPS = emqx
 dep_emqx = git git@github.com:emqx/emqx
@@ -30,8 +24,4 @@
 app:: rebar.config
 
 app.config::
-<<<<<<< HEAD
-	./deps/cuttlefish/cuttlefish -l info -e etc/ -c etc/emqx_retainer.conf -i priv/emqx_retainer.schema -d data
-=======
-	./deps/cuttlefish/cuttlefish -l info -e etc/ -c etc/emq_retainer.conf -i priv/emq_retainer.schema -d data
->>>>>>> dc38a71e
+	./deps/cuttlefish/cuttlefish -l info -e etc/ -c etc/emqx_retainer.conf -i priv/emqx_retainer.schema -d data