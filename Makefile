--- conflicted
+++ resolved
@@ -2,20 +2,12 @@
 PROJECT_DESCRIPTION = EMQ X Retainer
 PROJECT_VERSION = 3.0
 
-<<<<<<< HEAD
-DEPS = clique
-dep_clique  = git https://github.com/emqtt/clique
-
 BUILD_DEPS = emqx cuttlefish
 dep_emqx = git https://github.com/emqtt/emqttd emqx30
 dep_cuttlefish = git https://github.com/emqtt/cuttlefish
-=======
-BUILD_DEPS = emqx
-dep_emqx = git git@github.com:emqx/emqx
 
 TEST_DEPS = emqx_ct_helpers
 dep_emqx_ct_helpers = git git@github.com:emqx/emqx-ct-helpers
->>>>>>> 4e69f065
 
 NO_AUTOPATCH = cuttlefish
 
@@ -33,8 +25,4 @@
 app:: rebar.config
 
 app.config::
-<<<<<<< HEAD
 	./deps/cuttlefish/cuttlefish -l info -e etc/ -c etc/emqx_retainer.conf -i priv/emqx_retainer.schema -d data
-=======
-	./deps/cuttlefish/cuttlefish -l info -e etc/ -c etc/emqx_retainer.conf -i priv/emqx_retainer.schema -d data
->>>>>>> 4e69f065
