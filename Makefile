--- conflicted
+++ resolved
@@ -1,12 +1,6 @@
-<<<<<<< HEAD
 PROJECT = emqx_retainer
 PROJECT_DESCRIPTION = EMQ X Retainer
-PROJECT_VERSION = 2.4.1
-=======
-PROJECT = emq_retainer
-PROJECT_DESCRIPTION = EMQ Retainer
-PROJECT_VERSION = 2.3.6
->>>>>>> 53eb5a16
+PROJECT_VERSION = 2.4.2
 
 DEPS = clique
 dep_clique  = git https://github.com/emqtt/clique
