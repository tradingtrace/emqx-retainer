<<<<<<< HEAD
PROJECT = emqx_retainer
PROJECT_DESCRIPTION = EMQ X Retainer
PROJECT_VERSION = 2.4
=======
PROJECT = emq_retainer
PROJECT_DESCRIPTION = EMQ Retainer
PROJECT_VERSION = 2.3.3
>>>>>>> 3cbae6ca

DEPS = clique
dep_clique  = git https://github.com/emqtt/clique

<<<<<<< HEAD
BUILD_DEPS = emqx cuttlefish

dep_emqx = git git@github.com:emqx/emqx-enterprise
=======
BUILD_DEPS = emqttd cuttlefish
dep_emqttd     = git https://github.com/emqtt/emqttd master
>>>>>>> 3cbae6ca
dep_cuttlefish = git https://github.com/emqtt/cuttlefish

NO_AUTOPATCH = cuttlefish

ERLC_OPTS += +debug_info
ERLC_OPTS += +'{parse_transform, lager_transform}'

TEST_ERLC_OPTS += +debug_info
TEST_ERLC_OPTS += +'{parse_transform, lager_transform}'

COVER = true

include erlang.mk

app.config::
	./deps/cuttlefish/cuttlefish -l info -e etc/ -c etc/emqx_retainer.conf -i priv/emqx_retainer.schema -d data
<|MERGE_RESOLUTION|>--- conflicted
+++ resolved
@@ -1,24 +1,12 @@
-<<<<<<< HEAD
 PROJECT = emqx_retainer
 PROJECT_DESCRIPTION = EMQ X Retainer
-PROJECT_VERSION = 2.4
-=======
-PROJECT = emq_retainer
-PROJECT_DESCRIPTION = EMQ Retainer
-PROJECT_VERSION = 2.3.3
->>>>>>> 3cbae6ca
+PROJECT_VERSION = 2.4.1
 
 DEPS = clique
 dep_clique  = git https://github.com/emqtt/clique
 
-<<<<<<< HEAD
 BUILD_DEPS = emqx cuttlefish
-
 dep_emqx = git git@github.com:emqx/emqx-enterprise
-=======
-BUILD_DEPS = emqttd cuttlefish
-dep_emqttd     = git https://github.com/emqtt/emqttd master
->>>>>>> 3cbae6ca
 dep_cuttlefish = git https://github.com/emqtt/cuttlefish
 
 NO_AUTOPATCH = cuttlefish
