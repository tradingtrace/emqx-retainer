--- conflicted
+++ resolved
@@ -60,14 +60,6 @@
             Msgs
     end.
 
-<<<<<<< HEAD
-all() -> [ test_message_expiry
-         , test_expiry_timer
-         , test_subscribe_topics
-         ].
-
-=======
->>>>>>> f700d61e
 test_message_expiry(_) ->
     {ok, C1} = emqx_client:start_link([{clean_start, true}, {proto_ver, v5}]),
     {ok, _} = emqx_client:connect(C1),
@@ -77,10 +69,7 @@
     ok = emqx_client:disconnect(C1),
 
     timer:sleep(500),
-<<<<<<< HEAD
-=======
 
->>>>>>> f700d61e
     {ok, C2} = emqx_client:start_link([{clean_start, true}, {proto_ver, v5}]),
     {ok, _} = emqx_client:connect(C2),
     {ok, #{}, [2]} = emqx_client:subscribe(C2, <<"qos/+">>, 2),
@@ -133,11 +122,7 @@
     {ok, C1} = emqx_client:start_link([{clean_start, true}, {proto_ver, v5}]),
     {ok, _} = emqx_client:connect(C1),
     lists:foreach(fun(N) ->
-<<<<<<< HEAD
-                    emqx_client:publish(C1, nth(N, ?TOPICS), #{'Message-Expiry-Interval' => 0}, <<"don't expire">>, [{qos, 0}, {retain, true}]) 
-=======
                           emqx_client:publish(C1, nth(N, ?TOPICS), #{'Message-Expiry-Interval' => 0}, <<"don't expire">>, [{qos, 0}, {retain, true}])
->>>>>>> f700d61e
                   end, [1,2,3,4,5]),
     ok = emqx_client:disconnect(C1),
     timer:sleep(10),
